from argparse import ArgumentParser
import pytorch_lightning as pl
import torch
from pathlib import Path

from mogwai.data_loading import MSADataModule
from mogwai.parsing import read_contacts
from mogwai import models
from mogwai.utils.functional import apc
from mogwai.metrics import contact_auc
from mogwai.vocab import FastaVocab


def train():
    # Initialize parser
    parser = ArgumentParser()
    parser.add_argument(
        "--model",
        default="gremlin",
        choices=models.MODELS.keys(),
        help="Which model to train.",
    )
    model_name = parser.parse_known_args()[0].model
    parser.add_argument(
        "--structure_file",
        type=str,
        default=None,
        help=(
            "Optional pdb or cf file containing protein structure. "
            "Used for evaluation."
        ),
    )
    parser.add_argument(
        "--wandb_project",
        type=str,
        default=None,
        help="Optional wandb project to log to.",
    )
    parser.add_argument(
        "--output_file",
        type=str,
        default=None,
        help="Optional file to output gremlin weights.",
<<<<<<< HEAD
    )
    parser.add_argument(
        "--wandb_project",
        type=str,
        default=None,
        help="Optional wandb project to log to.",
=======
>>>>>>> e4b058d2
    )
    parser = MSADataModule.add_args(parser)
    parser = pl.Trainer.add_argparse_args(parser)
    parser.set_defaults(
        gpus=1,
        min_steps=50,
        max_steps=1000,
    )
    model_type = models.get(model_name)
    model_type.add_args(parser)
    args = parser.parse_args()

    # Load msa
    msa_dm = MSADataModule.from_args(args)
    msa_dm.setup()

    # Load contacts
    true_contacts = (
        torch.from_numpy(read_contacts(args.structure_file))
        if args.structure_file is not None
        else None
    )

    # Initialize model
    num_seqs, msa_length, msa_counts = msa_dm.get_stats()
    model = model_type.from_args(
        args,
        num_seqs=num_seqs,
        msa_length=msa_length,
        msa_counts=msa_counts,
        vocab_size=len(FastaVocab),
        pad_idx=FastaVocab.pad_idx,
        true_contacts=true_contacts,
    )

    kwargs = {}
    if args.wandb_project:
        try:
            # Requires wandb to be installed
            logger = pl.loggers.WandbLogger(project=args.wandb_project)
            logger.log_hyperparams(args)
            logger.log_hyperparams(
                {
                    "pdb": Path(args.data).stem,
                    "num_seqs": num_seqs,
                    "msa_length": msa_length,
                }
            )
            kwargs["logger"] = logger
        except ImportError:
            raise ImportError(
                "Cannot use W&B logger w/o W&b install. Run `pip install wandb` first."
            )

    # Initialize Trainer
    trainer = pl.Trainer.from_argparse_args(args, **kwargs)

    trainer.fit(model, msa_dm)

    if true_contacts is not None:
        contacts = model.get_contacts()
        auc = contact_auc(contacts, true_contacts).item()
        contacts = apc(contacts)
        auc_apc = contact_auc(contacts, true_contacts).item()
        print(f"AUC: {auc:0.3f}, AUC_APC: {auc_apc:0.3f}")

    if args.output_file is not None:
        torch.save(model.state_dict(), args.output_file)


if __name__ == "__main__":
    train()<|MERGE_RESOLUTION|>--- conflicted
+++ resolved
@@ -41,15 +41,12 @@
         type=str,
         default=None,
         help="Optional file to output gremlin weights.",
-<<<<<<< HEAD
     )
     parser.add_argument(
         "--wandb_project",
         type=str,
         default=None,
         help="Optional wandb project to log to.",
-=======
->>>>>>> e4b058d2
     )
     parser = MSADataModule.add_args(parser)
     parser = pl.Trainer.add_argparse_args(parser)
